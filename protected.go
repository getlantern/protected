// Package protected is used for creating "protected" connections
// that bypass Android's VpnService
package protected

import (
	"context"
	"net"
	"os"
	"strconv"
	"sync"
	"syscall"
	"time"

	"github.com/getlantern/errors"
	"github.com/getlantern/golog"
	"github.com/getlantern/ops"
)

var (
	log              = golog.LoggerFor("lantern-android.protected")
	defaultDNSServer = "8.8.8.8"
	dnsPort          = 53
)

const (
	defaultDialTimeout = 1 * time.Minute
	readDeadline       = 15 * time.Second
	writeDeadline      = 15 * time.Second
	socketError        = -1
)

// Protect is the actual function to protect a connection. Same signature as
// https://developer.android.com/reference/android/net/VpnService.html#protect(java.net.Socket)
type Protect func(fileDescriptor int) error

type Protector struct {
	protect Protect
	dnsAddr syscall.Sockaddr
	dns     string
}

type protectedAddr struct {
	IP   net.IP
	Port int
	Zone string // IPv6 scoped addressing zone
}

func (addr *protectedAddr) UDPAddr() *net.UDPAddr {
	return &net.UDPAddr{IP: addr.IP, Port: addr.Port}
}

func (addr *protectedAddr) TCPAddr() *net.TCPAddr {
	return &net.TCPAddr{IP: addr.IP, Port: addr.Port}
}

// New construct a protector from the protect function and DNS server IP address.
func New(protect Protect, dnsServerIP string) *Protector {
	ipAddr := net.ParseIP(dnsServerIP)
	if ipAddr == nil {
		log.Debugf("Invalid DNS server IP %s, default to %s", dnsServerIP, defaultDNSServer)
		dnsServerIP, ipAddr = defaultDNSServer, net.ParseIP(defaultDNSServer)
	}

	sockAddr := syscall.SockaddrInet4{Port: dnsPort}
	copy(sockAddr.Addr[:], ipAddr.To4())
	return &Protector{protect, &sockAddr, dnsServerIP}
}

// Resolve resolves the given address using a DNS lookup on a UDP socket
// protected by the given Protect function.
<<<<<<< HEAD
func (p *Protector) ResolveTCP(network string, addr string) (*net.TCPAddr, error) {
	op := ops.Begin("protected-resolve").Set("addr", addr)
	defer op.End()

=======
func (p *Protector) Resolve(network string, addr string) (*net.TCPAddr, error) {
	op := ops.Begin("protected-resolve").Set("addr", addr)
	defer op.End()
>>>>>>> c0d3f2a4
	switch network {
	case "tcp", "tcp4", "tcp6":
		break
	case "":
		network = "tcp"
	default:
<<<<<<< HEAD
		return nil, op.FailIf(log.Errorf("Resolve: Unsupported network: %s", network))
	}
	resolved, err := p.resolve(network, addr)
	if err != nil {
		return nil, op.FailIf(err)
	}
	return resolved.TCPAddr(), nil
}

func (p *Protector) ResolveUDP(network, addr string) (*net.UDPAddr, error) {
	op := ops.Begin("protected-resolve").Set("addr", addr)
	defer op.End()

=======
		err := errors.New("Resolve: Unsupported network: %s", network)
		log.Error(err)
		return nil, op.FailIf(err)
	}
	raddr, err := p.resolve(op, network, addr)
	if err != nil {
		return nil, op.FailIf(err)
	}
	return raddr.TCPAddr(), nil
}

func (p *Protector) ResolveUDP(network, addr string) (*net.UDPAddr, error) {
	op := ops.Begin("protected-resolve-udp").Set("addr", addr)
	defer op.End()
>>>>>>> c0d3f2a4
	switch network {
	case "udp", "udp4", "udp6":
		break
	default:
<<<<<<< HEAD
		return nil, op.FailIf(log.Errorf("ResolveUDP: Unsupported network: %s", network))
	}
	resolved, err := p.resolve(network, addr)
=======
		err := errors.New("ResolveUDP: Unsupported network: %s", network)
		log.Error(err)
		return nil, op.FailIf(err)
	}
	raddr, err := p.resolve(op, network, addr)
>>>>>>> c0d3f2a4
	if err != nil {
		return nil, op.FailIf(err)
	}
<<<<<<< HEAD
	return resolved.UDPAddr(), nil
}

func (p *Protector) resolve(network string, addr string) (*protectedAddr, error) {
=======
	return raddr.UDPAddr(), nil
}

func (p *Protector) resolve(op ops.Op, network string, addr string) (*protectedAddr, error) {
>>>>>>> c0d3f2a4
	host, port, err := splitHostPort(addr)
	if err != nil {
		return nil, err
	}

	getProtectedAddr := func(network string, IP net.IP, port int) (*protectedAddr, error) {
		switch network {
		case "tcp", "tcp4", "tcp6":
		case "udp", "udp4", "udp6":
			break
		default:
			return nil, errors.New("Unsupported network: %v", network)
		}
		return &protectedAddr{IP: IP, Port: port}, nil
	}

	// Check if we already have the IP address
	IPAddr := net.ParseIP(host)
	if IPAddr != nil {
		return getProtectedAddr(network, IPAddr, port)
	}

	// Create a datagram socket
	socketFd, err := syscall.Socket(syscall.AF_INET, syscall.SOCK_DGRAM, 0)
	if err != nil {
		return nil, errors.New("Error creating socket: %v", err)
	}
	defer syscall.Close(socketFd)

	// Here we protect the underlying socket from the
	// VPN connection by passing the file descriptor
	// back to Java for exclusion
	err = p.protect(socketFd)
	if err != nil {
		return nil, errors.New("Could not bind socket to system device: %v", err)
	}

	err = syscall.Connect(socketFd, p.dnsAddr)
	if err != nil {
		return nil, errors.New("Unable to call syscall.Connect: %v", err)
	}

	fd := uintptr(socketFd)
	file := os.NewFile(fd, "")
	defer file.Close()

	// return a copy of the network connection
	// represented by file
	fileConn, err := net.FileConn(file)
	if err != nil {
		return nil, errors.New("Error returning a copy of the network connection: %v", err)
	}

	setQueryTimeouts(fileConn)

	log.Debugf("lookup %s via %s", host, p.dns)
	result, err := dnsLookup(host, fileConn)
	if err != nil {
		return nil, errors.New("Error doing DNS resolution: %v", err)
	}
	ipAddr, err := result.PickRandomIP()
	if err != nil {
		return nil, errors.New("No IP address available: %v", err)
	}
	return getProtectedAddr(network, ipAddr, port)
}

// Dial creates a new protected connection.
// - syscall API calls are used to create and bind to the
//   specified system device (this is primarily
//   used for Android VpnService routing functionality)
func (p *Protector) Dial(network, addr string) (net.Conn, error) {
	ctx, cancel := context.WithTimeout(context.Background(), defaultDialTimeout)
	defer cancel()
	return p.DialContext(ctx, network, addr)
}

func (p *Protector) DialTimeout(network, addr string, timeout time.Duration) (net.Conn, error) {
	ctx, cancel := context.WithTimeout(context.Background(), timeout)
	defer cancel()
	return p.DialContext(ctx, network, addr)
}

// DialContext is same as Dial, but accepts a context instead of timeout value.
func (p *Protector) DialContext(ctx context.Context, network, addr string) (net.Conn, error) {
	op := ops.Begin("protected-dial").Set("addr", addr)
	dl, ok := ctx.Deadline()
	if ok {
		op.Set("timeout", dl.Sub(time.Now()).Seconds())
	}
	defer op.End()

	// Dial in goroutine to support arbitrary cancellation.
	var conn net.Conn
	var err error
	chDone := make(chan bool)
	go func() {
		conn, err = p.dialContext(op, ctx, network, addr)
		if err != nil {
			log.Errorf("Could not dial %s %s: %v", network, addr, err)
		}
		select {
		case chDone <- true:
		default:
			if conn != nil {
				conn.Close()
			}
		}
	}()
	select {
	case <-ctx.Done():
		return nil, op.FailIf(ctx.Err())
	case <-chDone:
		return conn, op.FailIf(err)
	}
}

func (p *Protector) DialUDP(network string, laddr, raddr *net.UDPAddr) (*net.UDPConn, error) {
	op := ops.Begin("protected-dial-udp").Set("addr", raddr.String())
	defer op.End()
	switch network {
	case "udp", "udp4", "udp6":
		// verify we have a udp network
		break
	default:
		err := errors.New("Unable to dial %v ; unsupported network: %v", raddr, network)
		log.Error(err)
		return nil, err
	}
	log.Debugf("Dialing %s %v", network, raddr)
	// Try to resolve it
	conn, err := p.Dial(network, raddr.String())
	if err != nil {
		return nil, err
	}
	return conn.(*net.UDPConn), nil
}

// dialContext checks if context has been done between each phase to avoid
// unnecessary work, but doesn't support arbitrary cancellation.
func (p *Protector) dialContext(op ops.Op, ctx context.Context, network, addr string) (net.Conn, error) {
	var socketType int
	switch network {
	case "tcp", "tcp4", "tcp6":
		socketType = syscall.SOCK_STREAM
	case "udp", "udp4", "udp6":
		socketType = syscall.SOCK_DGRAM
	default:
		err := errors.New("Unsupported network: %v", network)
		log.Error(err)
		return nil, err
	}

	// Try to resolve it
	raddr, err := p.resolve(op, network, addr)
	if err != nil {
		return nil, op.FailIf(err)
	}

	select {
	case <-ctx.Done():
		return nil, ctx.Err()
	default:
		// continue
	}

	sockAddr := syscall.SockaddrInet4{Port: raddr.Port}
	copy(sockAddr.Addr[:], raddr.IP.To4())
	socketFd, err := syscall.Socket(syscall.AF_INET, socketType, 0)
	if err != nil {
		return nil, errors.New("Could not create socket: %v", err)
	}
	conn := &protectedConn{sockAddr: &sockAddr, socketFd: socketFd}
	defer conn.cleanup()

	// Actually protect the underlying socket here
	err = p.protect(conn.socketFd)
	if err != nil {
		err = errors.New("Unable to protect socket to %v with fd %v and network %v: %v",
			addr, conn.socketFd, network, err)
		log.Error(err)
		return nil, err
	}

	select {
	case <-ctx.Done():
		return nil, ctx.Err()
	default:
		// continue
	}

	err = conn.connectSocket(ctx)
	if err != nil {
		return nil, errors.New("Unable to connect socket to %v: %v", addr, err)
	}

	// finally, convert the socket fd to a net.Conn
	err = conn.convert()
	if err != nil {
		return nil, errors.New("Error converting protected connection: %v", err)
	}
	return conn.Conn, nil
}

type protectedConn struct {
	net.Conn
	mutex    sync.Mutex
	isClosed bool
	socketFd int
	sockAddr syscall.Sockaddr
}

// connectSocket makes the connection to the given IP address port
// for the given socket fd
func (conn *protectedConn) connectSocket(ctx context.Context) error {
	errCh := make(chan error)
	go func() {
		errCh <- syscall.Connect(conn.socketFd, conn.sockAddr)
	}()
	select {
	case <-ctx.Done():
		return ctx.Err()
	case err := <-errCh:
		return err
	}
}

// converts the protected connection specified by
// socket fd to a net.Conn
func (conn *protectedConn) convert() error {
	conn.mutex.Lock()
	file := os.NewFile(uintptr(conn.socketFd), "")
	// dup the fd and return a copy
	fileConn, err := net.FileConn(file)
	// closes the original fd
	file.Close()
	conn.socketFd = socketError
	if err != nil {
		conn.mutex.Unlock()
		return err
	}
	conn.Conn = fileConn
	conn.mutex.Unlock()
	return nil
}

// cleanup is run whenever we encounter a socket error
// we use a mutex since this connection is active in a variety
// of goroutines and to prevent any possible race conditions
func (conn *protectedConn) cleanup() {
	conn.mutex.Lock()
	defer conn.mutex.Unlock()

	if conn.socketFd != socketError {
		syscall.Close(conn.socketFd)
		conn.socketFd = socketError
	}
}

// Close is used to destroy a protected connection
func (conn *protectedConn) Close() (err error) {
	conn.mutex.Lock()
	defer conn.mutex.Unlock()

	if !conn.isClosed {
		conn.isClosed = true
		if conn.Conn == nil {
			if conn.socketFd == socketError {
				err = nil
			} else {
				err = syscall.Close(conn.socketFd)
				// update socket fd to socketError
				// to make it explicit this connection
				// has been closed
				conn.socketFd = socketError
			}
		} else {
			err = conn.Conn.Close()
		}
	}
	return err
}

// configure DNS query expiration
func setQueryTimeouts(c net.Conn) {
	now := time.Now()
	c.SetReadDeadline(now.Add(readDeadline))
	c.SetWriteDeadline(now.Add(writeDeadline))
}

// splitHostAndPort is a wrapper around net.SplitHostPort that also uses strconv
// to convert the port to an int
func splitHostPort(addr string) (string, int, error) {
	host, sPort, err := net.SplitHostPort(addr)
	if err != nil {
		log.Errorf("Could not split network address: %v", err)
		return "", 0, errors.Wrap(err)
	}
	port, err := strconv.Atoi(sPort)
	if err != nil {
		log.Errorf("No port number found %v", err)
		return "", 0, errors.Wrap(err)
	}
	return host, port, nil
}<|MERGE_RESOLUTION|>--- conflicted
+++ resolved
@@ -68,23 +68,16 @@
 
 // Resolve resolves the given address using a DNS lookup on a UDP socket
 // protected by the given Protect function.
-<<<<<<< HEAD
 func (p *Protector) ResolveTCP(network string, addr string) (*net.TCPAddr, error) {
 	op := ops.Begin("protected-resolve").Set("addr", addr)
 	defer op.End()
 
-=======
-func (p *Protector) Resolve(network string, addr string) (*net.TCPAddr, error) {
-	op := ops.Begin("protected-resolve").Set("addr", addr)
-	defer op.End()
->>>>>>> c0d3f2a4
 	switch network {
 	case "tcp", "tcp4", "tcp6":
 		break
 	case "":
 		network = "tcp"
 	default:
-<<<<<<< HEAD
 		return nil, op.FailIf(log.Errorf("Resolve: Unsupported network: %s", network))
 	}
 	resolved, err := p.resolve(network, addr)
@@ -98,51 +91,20 @@
 	op := ops.Begin("protected-resolve").Set("addr", addr)
 	defer op.End()
 
-=======
-		err := errors.New("Resolve: Unsupported network: %s", network)
-		log.Error(err)
-		return nil, op.FailIf(err)
-	}
-	raddr, err := p.resolve(op, network, addr)
-	if err != nil {
-		return nil, op.FailIf(err)
-	}
-	return raddr.TCPAddr(), nil
-}
-
-func (p *Protector) ResolveUDP(network, addr string) (*net.UDPAddr, error) {
-	op := ops.Begin("protected-resolve-udp").Set("addr", addr)
-	defer op.End()
->>>>>>> c0d3f2a4
 	switch network {
 	case "udp", "udp4", "udp6":
 		break
 	default:
-<<<<<<< HEAD
 		return nil, op.FailIf(log.Errorf("ResolveUDP: Unsupported network: %s", network))
 	}
 	resolved, err := p.resolve(network, addr)
-=======
-		err := errors.New("ResolveUDP: Unsupported network: %s", network)
-		log.Error(err)
+	if err != nil {
 		return nil, op.FailIf(err)
 	}
-	raddr, err := p.resolve(op, network, addr)
->>>>>>> c0d3f2a4
-	if err != nil {
-		return nil, op.FailIf(err)
-	}
-<<<<<<< HEAD
 	return resolved.UDPAddr(), nil
 }
 
 func (p *Protector) resolve(network string, addr string) (*protectedAddr, error) {
-=======
-	return raddr.UDPAddr(), nil
-}
-
-func (p *Protector) resolve(op ops.Op, network string, addr string) (*protectedAddr, error) {
->>>>>>> c0d3f2a4
 	host, port, err := splitHostPort(addr)
 	if err != nil {
 		return nil, err
@@ -268,15 +230,13 @@
 		// verify we have a udp network
 		break
 	default:
-		err := errors.New("Unable to dial %v ; unsupported network: %v", raddr, network)
-		log.Error(err)
-		return nil, err
+		return nil, op.FailIf(log.Errorf("Unable to dial %v ; unsupported network: %v", raddr, network))
 	}
 	log.Debugf("Dialing %s %v", network, raddr)
 	// Try to resolve it
 	conn, err := p.Dial(network, raddr.String())
 	if err != nil {
-		return nil, err
+		return nil, op.FailIf(err)
 	}
 	return conn.(*net.UDPConn), nil
 }
@@ -297,7 +257,7 @@
 	}
 
 	// Try to resolve it
-	raddr, err := p.resolve(op, network, addr)
+	raddr, err := p.resolve(network, addr)
 	if err != nil {
 		return nil, op.FailIf(err)
 	}
