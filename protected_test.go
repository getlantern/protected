--- conflicted
+++ resolved
@@ -35,11 +35,7 @@
 				if err != nil {
 					return nil, err
 				}
-<<<<<<< HEAD
 				return pt.Dial(netw, resolved.String())
-=======
-				return pt.DialTimeout(netw, resolved.String(), 10*time.Second)
->>>>>>> caaa9987
 			},
 			ResponseHeaderTimeout: time.Second * 2,
 		},
@@ -56,11 +52,7 @@
 	client := &http.Client{
 		Transport: &http.Transport{
 			Dial: func(netw, addr string) (net.Conn, error) {
-<<<<<<< HEAD
 				return pt.Dial(netw, addr)
-=======
-				return pt.DialTimeout(netw, addr, 10*time.Second)
->>>>>>> caaa9987
 			},
 			ResponseHeaderTimeout: time.Second * 2,
 		},
@@ -87,11 +79,7 @@
 
 	p := &testprotector{}
 	pt := New(p.Protect, "8.8.8.8")
-<<<<<<< HEAD
 	conn, err := pt.Dial("udp", l.LocalAddr().String())
-=======
-	conn, err := pt.DialTimeout("udp", l.LocalAddr().String(), 10*time.Second)
->>>>>>> caaa9987
 	if !assert.NoError(t, err) {
 		return
 	}
